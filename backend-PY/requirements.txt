--- conflicted
+++ resolved
@@ -1,4 +1,3 @@
-<<<<<<< HEAD
 langchain-ollama
 langchain-core
 pydantic
@@ -23,9 +22,7 @@
 tqdm
 typing_extensions
 urllib3
-=======
 # Core FastAPI dependencies
->>>>>>> f5ab63e6
 fastapi
 uvicorn
 pydantic
