langchain-ollama
langchain-core
pydantic
Jinja2
llvmlite
MarkupSafe
more-itertools
mpmath
networkx
numba
numpy
openai-whisper
pillow
regex
requests
setuptools
sympy
tiktoken
torch
torchaudio
torchvision
tqdm
typing_extensions
urllib3
# Core FastAPI dependencies
fastapi
uvicorn
pydantic
ollama
python-multipart

# Password hashing
bcrypt

<<<<<<< HEAD
# Faster Whisper AI for audio transcription (CUDA optimized)
faster-whisper

# Legacy whisper (can be removed if not needed elsewhere)
# openai-whisper
=======
# Whisper AI for audio transcription
# (automatically installs: torch, torchaudio, torchvision, numpy, tiktoken, tqdm, regex, numba, llvmlite)
openai-whisper

# Supabase
supabase
python-dotenv
>>>>>>> d5d49099
<|MERGE_RESOLUTION|>--- conflicted
+++ resolved
@@ -32,18 +32,14 @@
 # Password hashing
 bcrypt
 
-<<<<<<< HEAD
 # Faster Whisper AI for audio transcription (CUDA optimized)
 faster-whisper
 
 # Legacy whisper (can be removed if not needed elsewhere)
 # openai-whisper
-=======
 # Whisper AI for audio transcription
 # (automatically installs: torch, torchaudio, torchvision, numpy, tiktoken, tqdm, regex, numba, llvmlite)
-openai-whisper
 
 # Supabase
 supabase
-python-dotenv
->>>>>>> d5d49099
+python-dotenv