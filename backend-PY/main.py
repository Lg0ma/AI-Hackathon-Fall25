--- conflicted
+++ resolved
@@ -7,7 +7,6 @@
 from fastapi.middleware.cors import CORSMiddleware
 import json
 import bcrypt
-<<<<<<< HEAD
 import asyncio
 from typing import List, Dict
 
@@ -16,9 +15,7 @@
 from skill_interview import OllamaClient, SkillAnalyzer
 
 from routers.jobs_router import router as jobs_router
-=======
 from routers import inbox_router
->>>>>>> 8bd50e35
 
 # --- FastAPI App Initialization ---
 app = FastAPI()
