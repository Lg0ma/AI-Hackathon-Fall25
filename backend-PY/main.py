--- conflicted
+++ resolved
@@ -6,14 +6,11 @@
 from fastapi.middleware.cors import CORSMiddleware
 import json
 import bcrypt
-<<<<<<< HEAD
-from routers.jobs_router import router as jobs_router
-=======
 
 # Import AI routes
 from ai_routes import router as ai_router
 
->>>>>>> 7e430fcf
+from routers.jobs_router import router as jobs_router
 # --- FastAPI App Initialization ---
 app = FastAPI()
 
@@ -33,13 +30,9 @@
     allow_headers=["*"],
 )
 
-<<<<<<< HEAD
-app.include_router(jobs_router, prefix="/api", tags=["jobs"])
-=======
 # --- Include AI Routes ---
 app.include_router(ai_router)
 print("AI routes registered at /ai")
->>>>>>> 7e430fcf
 
 # --- AI Model Loading ---
 print("Loading Whisper 'base' model...")
