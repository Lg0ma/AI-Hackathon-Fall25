import { useEffect, useState } from "react";
import { useNavigate } from "react-router-dom";
import profilePic from "../public/professional_pic copy.png";
import { JobCard } from "../components/JobCard";
import { JobDescription } from "../components/JobDescription";

interface Job {
    employer_id: string;
    title: string;
    description: string;
    expected_skills: string;
    years_of_experience_required: number;
    created_at: string;
    postal_code: string;
}

function Home() {
    const navigate = useNavigate();
    const [jobs, setJobs] = useState<Job[]>([]);
    const [selectedJob, setSelectedJob] = useState<Job | null>(null);
    const [loading, setLoading] = useState(true);
    const [error, setError] = useState<string | null>(null);

    const goProfile = () => {
        console.log("Hello");
    };

<<<<<<< HEAD
    useEffect(() => {
        const fetchJobs = async() => {
            try {
                const response = await fetch('http://localhost:8000/api/jobs');
                if (!response.ok) {
                    throw new Error("Error fetching jobs");
                }
=======
    return (
        <>
        <nav className="flex justify-between bg-gradient-to-r from-blue-700 to-blue-800 py-5 text-white px-15 shadow-md">
            <div className="flex items-center">
                <div className="text-5xl">Home</div>
                <button onClick={() => navigate("/inbox")} className="ml-8 text-xl bg-blue-600 hover:bg-blue-500 text-white font-bold py-2 px-4 rounded">
                    Inbox
                </button>
            </div>
            <div>
            <img
                onClick={goProfile}
                src={profilePic}
                alt="User Profile"
                className="w-16 h-16 rounded-full object-cover shadow-lg cursor-pointer"
            />
            </div>
        </nav>
>>>>>>> 8bd50e35

                const data: Job[] = await response.json();
                console.log("=: ", data);
                setJobs(data);
                if (data.length > 0) {
                    setSelectedJob(data[0]); // Select first job by default
                }
            } catch(err: unknown) {
                if (err instanceof Error) {
                    setError(err.message);
                } else {
                    setError("An unknown error occurred");
                }
            } finally {
                setLoading(false);
            }
        };

        fetchJobs();
    }, []);

    // Helper function to extract company name from description
    const extractCompany = (description: string) => {
        const match = description.match(/^([A-Za-z\s&]+)\s+is seeking/);
        return match ? match[1] : "Company";
    };

    // Helper function to check if job is new (posted within last 7 days)
    const isJobNew = (created_at: string) => {
        const jobDate = new Date(created_at);
        const now = new Date();
        const diffDays = Math.ceil((now.getTime() - jobDate.getTime()) / (1000 * 60 * 60 * 24));
        return diffDays <= 7;
    };

    if (loading) return <p className="p-8 flex justify-center items-center">Loading jobs...</p>;
    if (error) return <p className="p-8 flex justify-center items-center">Error: {error}</p>;

    return (
        <>
            <nav className="flex justify-between bg-gradient-to-r from-blue-700 to-blue-800 py-5 text-white px-15 shadow-md">
                <div 
                    className="flex items-center text-5xl hover:cursor-pointer"
                    onClick={() => navigate('/')}
                >
                    Home
                </div>
                <div>
                    <img
                        onClick={goProfile}
                        src={profilePic}
                        alt="User Profile"
                        className="w-16 h-16 rounded-full object-cover shadow-lg cursor-pointer"
                    />
                </div>
            </nav>

            {/* Main container */}
            <div className="flex h-[calc(100vh-80px)] overflow-hidden">
                {/* Left: Job list (scrollable) */}
                <div className="border-r-2 border-black w-1/3 overflow-y-auto">
                    {jobs.map((job) => (
                        <JobCard
                            key={job.employer_id}
                            company={extractCompany(job.description)}
                            title={job.title}
                            rate="Competitive" // You can add this field to your database later
                            employmentType="Full-time" // You can add this field to your database later
                            location={job.postal_code}
                            isNew={isJobNew(job.created_at)}
                            onClick={() => setSelectedJob(job)}
                        />
                    ))}
                </div>

                {/* Right: Job details section (scrollable) */}
                <div className="w-2/3 overflow-y-auto">
                    {selectedJob ? (
                        <JobDescription
                            employer_id={selectedJob.employer_id}
                            title={selectedJob.title}
                            description={selectedJob.description}
                            expected_skills={selectedJob.expected_skills}
                            years_of_experience_required={selectedJob.years_of_experience_required}
                            created_at={selectedJob.created_at}
                            postal_code={selectedJob.postal_code}
                        />
                    ) : (
                        <p className="p-8 text-gray-500">Select a job to view details</p>
                    )}
                </div>
            </div>
        </>
    );
}

export default Home;<|MERGE_RESOLUTION|>--- conflicted
+++ resolved
@@ -25,7 +25,6 @@
         console.log("Hello");
     };
 
-<<<<<<< HEAD
     useEffect(() => {
         const fetchJobs = async() => {
             try {
@@ -33,26 +32,6 @@
                 if (!response.ok) {
                     throw new Error("Error fetching jobs");
                 }
-=======
-    return (
-        <>
-        <nav className="flex justify-between bg-gradient-to-r from-blue-700 to-blue-800 py-5 text-white px-15 shadow-md">
-            <div className="flex items-center">
-                <div className="text-5xl">Home</div>
-                <button onClick={() => navigate("/inbox")} className="ml-8 text-xl bg-blue-600 hover:bg-blue-500 text-white font-bold py-2 px-4 rounded">
-                    Inbox
-                </button>
-            </div>
-            <div>
-            <img
-                onClick={goProfile}
-                src={profilePic}
-                alt="User Profile"
-                className="w-16 h-16 rounded-full object-cover shadow-lg cursor-pointer"
-            />
-            </div>
-        </nav>
->>>>>>> 8bd50e35
 
                 const data: Job[] = await response.json();
                 console.log("=: ", data);
@@ -93,22 +72,22 @@
 
     return (
         <>
-            <nav className="flex justify-between bg-gradient-to-r from-blue-700 to-blue-800 py-5 text-white px-15 shadow-md">
-                <div 
-                    className="flex items-center text-5xl hover:cursor-pointer"
-                    onClick={() => navigate('/')}
-                >
-                    Home
-                </div>
-                <div>
-                    <img
-                        onClick={goProfile}
-                        src={profilePic}
-                        alt="User Profile"
-                        className="w-16 h-16 rounded-full object-cover shadow-lg cursor-pointer"
-                    />
-                </div>
-            </nav>
+        <nav className="flex justify-between bg-gradient-to-r from-blue-700 to-blue-800 py-5 text-white px-15 shadow-md">
+            <div className="flex items-center">
+                <div className="text-5xl">Home</div>
+                <button onClick={() => navigate("/inbox")} className="ml-8 text-xl bg-blue-600 hover:bg-blue-500 text-white font-bold py-2 px-4 rounded">
+                    Inbox
+                </button>
+            </div>
+            <div>
+            <img
+                onClick={goProfile}
+                src={profilePic}
+                alt="User Profile"
+                className="w-16 h-16 rounded-full object-cover shadow-lg cursor-pointer"
+            />
+            </div>
+        </nav>
 
             {/* Main container */}
             <div className="flex h-[calc(100vh-80px)] overflow-hidden">
