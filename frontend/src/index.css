--- conflicted
+++ resolved
@@ -1,8 +1,6 @@
-<<<<<<< HEAD
 @import "tailwindcss";
-=======
+
 @import url('https://fonts.googleapis.com/css2?family=Poppins:wght@400;500;600;700&display=swap');
->>>>>>> f5ab63e6
 
 :root {
   --primary-dark: #2c2a4a;
@@ -31,10 +29,16 @@
   box-sizing: border-box;
 }
 
-<<<<<<< HEAD
 
 
-=======
+
+
+  display: flex;
+  place-items: center;
+  min-width: 320px;
+  min-height: 100vh;
+}
+
 h1, h2, h3, h4, h5, h6 {
   color: var(--primary-dark);
 }
@@ -54,5 +58,4 @@
 
 button:hover {
   background-color: #0056b3;
-}
->>>>>>> f5ab63e6
+}